import { World, IEntity } from "../src/World"

/* hmecs supports entity type checking. \o/ */
type Entity = {
  name?: string
  age?: number
  admin?: boolean
} & IEntity

type Vector2 = {
  x: number
  y: number
}

type GameObject = {
  position: Vector2
  velocity?: Vector2
} & IEntity

describe("World", () => {
  it("can be instantiated as a class", () => {
    const world = new World<Entity>()
    expect(world).toBeInstanceOf(World)
  })

  describe("createEntity", () => {
<<<<<<< HEAD
=======
    it("creates a new entity", () => {
      const world = new World<Entity>()
      const entity = world.createEntity()
      expect(entity.id).not.toBeUndefined()
    })

>>>>>>> a114d64f
    it("accepts an object that will become the entity", () => {
      const world = new World<Entity>()
      const entity: Entity = { name: "Alice" }
      const returnedEntity = world.createEntity(entity)
      expect(returnedEntity).toBe(entity)
    })

    it("immediately adds the entity to the pool", () => {
      const world = new World<Entity>()
      expect(world.entities).toEqual([])
      const entity = world.createEntity({ name: "Alice" })
      expect(world.entities).toEqual([entity])
    })

    it("assigns an ID to the entity", () => {
      const world = new World<Entity>()
      const entity = world.createEntity({ name: "Alice" })
      expect(entity.id).toEqual(1)
    })

    it("assigns automatically incrementing IDs", () => {
      const world = new World<Entity>()
      world.createEntity({ name: "Alice" })
      const entity = world.createEntity({ name: "Bob" })
      expect(entity.id).toEqual(2)
    })

    describe(".queued", () => {
      it("queues an entity to be added to the entity pool", () => {
        const world = new World<Entity>()
        const entity = world.queue.createEntity({ name: "Alice" })

        expect(world.entities).not.toContain(entity)
        world.queue.flush()
        expect(world.entities).toContain(entity)
      })

      it("does not yet assign an ID", () => {
        const world = new World<Entity>()
        const entity = world.queue.createEntity({ name: "Alice" })
        expect(entity.id).toBeUndefined()

        /* Flushing won't change the ID */
        world.queue.flush()
        expect(entity.id).toEqual(1)
      })
    })
  })

  describe("destroyEntity", () => {
    it("removes an entity from the world", () => {
      const world = new World<GameObject>()
      const entity = world.createEntity({ position: { x: 0, y: 0 } })

      expect(world.entities).toContain(entity)
      world.destroyEntity(entity)
      expect(world.entities).not.toContain(entity)
    })

    it("no-ops when trying to remove an entity that is not managed by this world", () => {
      const world = new World<GameObject>()
      const otherWorld = new World<GameObject>()
      const entity = otherWorld.createEntity({ position: { x: 0, y: 0 } })

      expect(world.entities).not.toContain(entity)
      expect(() => {
        world.destroyEntity(entity)
      }).not.toThrow()
      expect(world.entities).not.toContain(entity)
    })

    it("removes the entity from all archetypes", () => {
      const world = new World<GameObject>()
      const withVelocity = world.createArchetype("velocity")
      const entity = world.createEntity({ position: { x: 0, y: 0 }, velocity: { x: 1, y: 2 } })

      expect(withVelocity.entities).toContain(entity)
      world.destroyEntity(entity)
      expect(withVelocity.entities).not.toContain(entity)
    })
  })

  describe("addComponent", () => {
    it("adds a component to an entity", () => {
      const world = new World<GameObject>()
      const entity = world.createEntity({ position: { x: 0, y: 0 } })
      world.addComponent(entity, "velocity", { x: 1, y: 2 })
      expect(entity.velocity).toEqual({ x: 1, y: 2 })
    })

    it("adds entities to relevant archetypes", () => {
      const world = new World<GameObject>()
      const withVelocity = world.createArchetype("velocity")
      const entity = world.createEntity({ position: { x: 0, y: 0 } })
      expect(withVelocity.entities).not.toContain(entity)
      world.addComponent(entity, "velocity", { x: 1, y: 2 })
      expect(withVelocity.entities).toContain(entity)
    })

    it("throws when the specified component is already present on the entity", () => {
      const world = new World<GameObject>()
      const entity = world.createEntity({ position: { x: 0, y: 0 } })
      expect(() => {
        world.addComponent(entity, "position", { x: 0, y: 0 })
      }).toThrow()
    })

    it("throws when the specified entity is not managed by this world", () => {
      const world = new World<GameObject>()
      const otherWorld = new World<GameObject>()
      const entity = otherWorld.createEntity({ position: { x: 0, y: 0 } })
      expect(() => {
        world.addComponent(entity, "velocity", { x: 1, y: 2 })
      }).toThrow()
    })
  })

  describe("removeComponent", () => {
    it("removes a component from an entity", () => {
      const world = new World<GameObject>()
      const entity = world.createEntity({ position: { x: 0, y: 0 }, velocity: { x: 1, y: 2 } })
      world.removeComponent(entity, "velocity")
      expect(entity.velocity).toBeUndefined()
    })

    it("removes entities from relevant archetypes", () => {
      const world = new World<GameObject>()
      const withVelocity = world.createArchetype("velocity")
      const entity = world.createEntity({ position: { x: 0, y: 0 }, velocity: { x: 1, y: 2 } })
      expect(withVelocity.entities).toContain(entity)
      world.removeComponent(entity, "velocity")
      expect(withVelocity.entities).not.toContain(entity)
    })

    it("throws when the specified component is not present on the entity", () => {
      const world = new World<GameObject>()
      const entity = world.createEntity({ position: { x: 0, y: 0 } })
      expect(() => {
        world.removeComponent(entity, "velocity")
      }).toThrow()
    })

    it("throws when the specified entity is not managed by this world", () => {
      const world = new World<GameObject>()
      const otherWorld = new World<GameObject>()
      const entity = otherWorld.createEntity({ position: { x: 0, y: 0 }, velocity: { x: 1, y: 2 } })
      expect(() => {
        world.removeComponent(entity, "velocity")
      }).toThrow()
    })
  })

  describe("createArchetype", () => {
    it("for two equal archetypes, returns the same archetypes objects", () => {
      const world = new World<Entity>()
      const one = world.createArchetype({ all: ["name", "age"], none: ["admin"] })
      const two = world.createArchetype({ all: ["name", "age"], none: ["admin"] })
      expect(one).toBe(two)
    })

    it("it normalizes archetypes", () => {
      const world = new World<Entity>()
      const one = world.createArchetype({ all: ["name", "age"], none: ["admin"] })
      const two = world.createArchetype({ none: ["admin", undefined], all: ["age", "name"] })
      expect(one).toBe(two)
    })

    it("it accepts a list of component names", () => {
      const world = new World<Entity>()
      const archetype = world.createArchetype("name")
      expect(archetype.query).toEqual({ all: ["name"] })
    })
  })

  describe("archetypes", () => {
    const setup = () => {
      const world = new World<Entity>()
      const alice = world.createEntity({ name: "Alice", admin: true })
      const bob = world.createEntity({ name: "Bob" })

      return { world, alice, bob }
    }

    it("maintain indices of entities that have a specific set of components", () => {
      const { world, alice } = setup()
      const admins = world.createArchetype("admin")
      expect(admins.entities).toEqual([alice])
    })

    it("when a component is added to an entity, archetype indices are automatically updated", () => {
      const { world, alice, bob } = setup()
      const admins = world.createArchetype("admin")
      expect(admins.entities).toEqual([alice])
      world.addComponent(bob, "admin", true)
      expect(admins.entities).toEqual([alice, bob])
    })

    it("when a component is removed from an entity, archetype indices are automatically updated", () => {
      const { world: ecs, alice, bob } = setup()
      const withAdmin = ecs.createArchetype("admin")
      const withName = ecs.createArchetype("name")

      expect(withAdmin.entities).toEqual([alice])
      expect(withName.entities).toEqual([alice, bob])

      ecs.removeComponent(alice, "admin")

      expect(withAdmin.entities).toEqual([])
      expect(withName.entities).toEqual([alice, bob])
    })

    it("when an entity is removed, archetype indices are automatically updated", () => {
      const { world, alice, bob } = setup()
      const withAdmin = world.createArchetype({ all: ["admin"] })
      const withName = world.createArchetype({ all: ["name"] })

      expect(withAdmin.entities).toEqual([alice])
      expect(withName.entities).toEqual([alice, bob])

      world.destroyEntity(alice)

      expect(withAdmin.entities).toEqual([])
      expect(withName.entities).toEqual([bob])
    })

    it("archetypes support 'all' to index entities that have all of the specified components", () => {
      const { world, alice, bob } = setup()
      const archetype = world.createArchetype({ all: ["name", "admin"] })
      expect(archetype.entities).toEqual([alice])
    })

    it("archetypes support 'any' to index entities that have one or more of the specified components", () => {
      const { world, alice, bob } = setup()
      const charlie = world.createEntity({ age: 123 })
      const archetype = world.createArchetype({ any: ["name", "age"] })
      expect(archetype.entities).toEqual([alice, bob, charlie])
    })

    it("archetypes support 'none' to index entities that have none of the specified components", () => {
      const { world, bob } = setup()
      const archetype = world.createArchetype({ none: ["admin"] })
      expect(archetype.entities).toEqual([bob])
    })

    it("all, any, none can be combined", () => {
      const { world, bob } = setup()
      const archetype = world.createArchetype({ all: ["name"], none: ["admin"] })
      expect(archetype.entities).toEqual([bob])
    })
  })
})<|MERGE_RESOLUTION|>--- conflicted
+++ resolved
@@ -24,15 +24,12 @@
   })
 
   describe("createEntity", () => {
-<<<<<<< HEAD
-=======
     it("creates a new entity", () => {
       const world = new World<Entity>()
       const entity = world.createEntity()
       expect(entity.id).not.toBeUndefined()
     })
 
->>>>>>> a114d64f
     it("accepts an object that will become the entity", () => {
       const world = new World<Entity>()
       const entity: Entity = { name: "Alice" }
